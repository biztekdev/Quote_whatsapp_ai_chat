import { LegacyConversationState, MylarBagProduct, LegacyQuote } from '../models/conversationModels.js';
import { ProductCategory, Product } from '../models/productModel.js';
import crypto from 'crypto';

class ConversationService {
    constructor() {
        // Initialize default products (non-blocking)
        // this.initializeDefaultProducts().catch(error => {
        //     console.error('Failed to initialize default products:', error);
        // });
    }

    /**
     * Get or create conversation state for a user
     */
    async getConversationState(phone) {
        try {
            // Add timeout to prevent hanging
            let state = await Promise.race([
                LegacyConversationState.findOne({ 
                    phone, 
                    isActive: true 
                }),
                new Promise((_, reject) => 
                    setTimeout(() => reject(new Error('Database timeout')), 5000)
                )
            ]);

            
            if (!state) {
                state = new LegacyConversationState({
                    phone,
                    currentStep: 'start',
                    conversationData: {},
                    isActive: true
                });
                await state.save();
            }

            return state;
        } catch (error) {
            console.error('Error getting conversation state:', error);
            // If database timeout, return a default state instead of throwing
            if (error.message === 'Database timeout') {
                console.log('Database timeout, returning default conversation state');
                return {
                    phone,
                    currentStep: 'start',
                    conversationData: {},
                    isActive: true
                };
            }
            throw error;
        }
    }

    /**
     * Update conversation state
     */
    async updateConversationState(phone, updates) {
        try {
<<<<<<< HEAD
            console.log('🔄 Updating conversation state for', phone, 'with updates:', JSON.stringify(updates, null, 2));
            
            // Separate dot notation updates from regular updates
            const regularUpdates = {};
            const dotNotationUpdates = {};
            
            for (const [key, value] of Object.entries(updates)) {
                if (key.includes('.')) {
                    dotNotationUpdates[key] = value;
                } else {
                    regularUpdates[key] = value;
                }
            }
            
            console.log('📝 Regular updates:', regularUpdates);
            console.log('📝 Dot notation updates:', dotNotationUpdates);
            
            // Build the update object
            const updateObj = {
                ...regularUpdates,
                lastMessageAt: new Date()
            };
            
            // Add dot notation updates using $set
            if (Object.keys(dotNotationUpdates).length > 0) {
                updateObj.$set = dotNotationUpdates;
            }
            
            console.log('📝 Final update object:', JSON.stringify(updateObj, null, 2));
=======
            console.log(`🔄 Updating conversation state for ${phone}:`, JSON.stringify(updates, null, 2));
>>>>>>> c9b87a93
            
            const state = await LegacyConversationState.findOneAndUpdate(
                { phone, isActive: true },
                updateObj,
                { new: true, upsert: true }
            );

<<<<<<< HEAD
            console.log(`🔄 Conversation state updated for ${phone}: ${state.currentStep}`);
            console.log('📋 Updated conversation data:', JSON.stringify(state.conversationData, null, 2));
=======
            console.log(`✅ Conversation state updated successfully for ${phone}:`, {
                currentStep: state.currentStep,
                selectedCategory: state.conversationData?.selectedCategory,
                hasCategory: !!state.conversationData?.selectedCategory?.id,
                fullConversationData: Object.keys(state.conversationData || {})
            });
            
            // Verify the update was persisted by querying again
            const verifyState = await LegacyConversationState.findOne({ phone, isActive: true });
            console.log(`🔍 Verification query result for ${phone}:`, {
                currentStep: verifyState.currentStep,
                selectedCategory: verifyState.conversationData?.selectedCategory,
                hasCategory: !!verifyState.conversationData?.selectedCategory?.id
            });
            
>>>>>>> c9b87a93
            return state;
        } catch (error) {
            console.error('❌ Error updating conversation state:', error);
            throw error;
        }
    }

    /**
     * Reset conversation for a user
     */
    async resetConversation(phone) {
        console.log(`🔄 Resetting conversation for ${phone}`);
        try {
            await LegacyConversationState.findOneAndUpdate(
                { phone, isActive: true },
                { 
                    isActive: false,
                    completedAt: new Date()
                }
            );

            // Create new conversation state
            const newState = new LegacyConversationState({
                phone,
                currentStep: 'start',
                conversationData: {},
                isActive: true
            });

            await newState.save();
            console.log(`🔄 Conversation reset for ${phone}`);
            return newState;
        } catch (error) {
            console.error('Error resetting conversation:', error);
            throw error;
        }
    }

    /**
     * Get all active product categories
     */
    async getProductCategories() {
        try {
            return await ProductCategory.find({ isActive: true }).sort({ sortOrder: 1, name: 1 });
        } catch (error) {
            console.error('Error getting product categories:', error);
            throw error;
        }
    }

    /**
     * Get products by category ID
     */
    async getProductsByCategory(categoryId) {
        try {
            return await Product.find({ 
                categoryId: categoryId,
                isActive: true 
            }).sort({ sortOrder: 1, name: 1 });
        } catch (error) {
            console.error('Error getting products by category:', error);
            throw error;
        }
    }

    /**
     * Get all mylar bag products
     */
    async getMylarBagProducts() {
        try {
            return await MylarBagProduct.find({ isActive: true });
        } catch (error) {
            console.error('Error getting products:', error);
            throw error;
        }
    }

    /**
     * Get product by ID
     */
    async getProductById(productId) {
        try {
            return await Product.findOne({ _id: productId, isActive: true });
        } catch (error) {
            console.error('Error getting product by ID:', error);
            throw error;
        }
    }

    /**
     * Generate quote
     */
    async generateQuote(phone, conversationData) {
        try {
            const quoteId = this.generateQuoteId();
            
            // Get product details
            const product = await this.getProductById(conversationData.selectedProduct.id);
            if (!product) {
                throw new Error('Product not found');
            }

            // Find selected material and finish
            const selectedMaterial = product.availableMaterials.find(
                m => m.name === conversationData.selectedMaterial
            );
            const selectedFinish = product.availableFinishes.find(
                f => f.name === conversationData.selectedFinish
            );

            // Calculate pricing
            const basePrice = product.basePrice;
            const materialCost = selectedMaterial ? selectedMaterial.pricePerUnit * conversationData.quantity : 0;
            const finishCost = selectedFinish ? selectedFinish.pricePerUnit * conversationData.quantity : 0;
            const subtotal = basePrice + materialCost + finishCost;
            const tax = subtotal * 0.1; // 10% tax
            const totalPrice = subtotal + tax;

            // Create quote
            const quote = new LegacyQuote({
                quoteId,
                phone,
                product: {
                    id: product.id,
                    name: product.name
                },
                dimensions: conversationData.dimensions,
                material: {
                    name: selectedMaterial?.name,
                    price: selectedMaterial?.pricePerUnit
                },
                finish: {
                    name: selectedFinish?.name,
                    price: selectedFinish?.pricePerUnit
                },
                quantity: conversationData.quantity,
                pricing: {
                    basePrice,
                    materialCost,
                    finishCost,
                    subtotal,
                    tax,
                    totalPrice
                },
                status: 'pending'
            });

            await quote.save();
            console.log(`💰 Quote generated: ${quoteId} for ${phone}`);
            
            return quote;
        } catch (error) {
            console.error('Error generating quote:', error);
            throw error;
        }
    }

    /**
     * Get quotes for a user
     */
    async getUserQuotes(phone, limit = 10) {
        try {
            return await Quote.find({ phone })
                .sort({ createdAt: -1 })
                .limit(limit);
        } catch (error) {
            console.error('Error getting user quotes:', error);
            throw error;
        }
    }

    /**
     * Generate unique quote ID
     */
    generateQuoteId() {
        const timestamp = Date.now();
        const hash = crypto.createHash('md5')
            .update(`quote-${timestamp}-${Math.random()}`)
            .digest('hex')
            .substring(0, 8);
        return `Q${timestamp.toString().slice(-6)}${hash.toUpperCase()}`;
    }

    /**
     * Format quote for display
     */
    formatQuoteMessage(quote) {
        const dimensionsText = quote.dimensions
            .map(d => `${d.name}: ${d.value}`)
            .join(', ');

        return `📋 *Quote Details*

🆔 Quote ID: ${quote.quoteId}
📦 Product: ${quote.product.name}
📏 Dimensions: ${dimensionsText}
🎨 Material: ${quote.material.name}
✨ Finish: ${quote.finish.name}
📊 Quantity: ${quote.quantity}

💰 *Pricing Breakdown*
Base Price: $${quote.pricing.basePrice.toFixed(2)}
Material Cost: $${quote.pricing.materialCost.toFixed(2)}
Finish Cost: $${quote.pricing.finishCost.toFixed(2)}
Subtotal: $${quote.pricing.subtotal.toFixed(2)}
Tax (10%): $${quote.pricing.tax.toFixed(2)}

🎯 *Total Price: $${quote.pricing.totalPrice.toFixed(2)}*

📅 Valid until: ${quote.validUntil.toLocaleDateString()}

Thank you for choosing our mylar bags! 🌟`;
    }


    /**
     * Clean up old inactive conversations
     */
    async cleanupOldConversations(daysOld = 7) {
        try {
            const cutoffDate = new Date(Date.now() - daysOld * 24 * 60 * 60 * 1000);
            
            const result = await ConversationState.deleteMany({
                isActive: false,
                completedAt: { $lt: cutoffDate }
            });

            console.log(`🧹 Cleaned up ${result.deletedCount} old conversations`);
            return result.deletedCount;
        } catch (error) {
            console.error('Error cleaning up conversations:', error);
            throw error;
        }
    }
}

export default new ConversationService();<|MERGE_RESOLUTION|>--- conflicted
+++ resolved
@@ -59,7 +59,6 @@
      */
     async updateConversationState(phone, updates) {
         try {
-<<<<<<< HEAD
             console.log('🔄 Updating conversation state for', phone, 'with updates:', JSON.stringify(updates, null, 2));
             
             // Separate dot notation updates from regular updates
@@ -89,9 +88,6 @@
             }
             
             console.log('📝 Final update object:', JSON.stringify(updateObj, null, 2));
-=======
-            console.log(`🔄 Updating conversation state for ${phone}:`, JSON.stringify(updates, null, 2));
->>>>>>> c9b87a93
             
             const state = await LegacyConversationState.findOneAndUpdate(
                 { phone, isActive: true },
@@ -99,16 +95,8 @@
                 { new: true, upsert: true }
             );
 
-<<<<<<< HEAD
             console.log(`🔄 Conversation state updated for ${phone}: ${state.currentStep}`);
             console.log('📋 Updated conversation data:', JSON.stringify(state.conversationData, null, 2));
-=======
-            console.log(`✅ Conversation state updated successfully for ${phone}:`, {
-                currentStep: state.currentStep,
-                selectedCategory: state.conversationData?.selectedCategory,
-                hasCategory: !!state.conversationData?.selectedCategory?.id,
-                fullConversationData: Object.keys(state.conversationData || {})
-            });
             
             // Verify the update was persisted by querying again
             const verifyState = await LegacyConversationState.findOne({ phone, isActive: true });
@@ -117,8 +105,6 @@
                 selectedCategory: verifyState.conversationData?.selectedCategory,
                 hasCategory: !!verifyState.conversationData?.selectedCategory?.id
             });
-            
->>>>>>> c9b87a93
             return state;
         } catch (error) {
             console.error('❌ Error updating conversation state:', error);
