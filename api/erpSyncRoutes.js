import express from 'express';
const router = express.Router();

// ERP Sync Routes
router.post('/categories', async (req, res) => {
    try {
        // Simulate ERP sync for categories
        console.log('Syncing categories with ERP...');
        
        // Here you would integrate with your actual ERP system
        // For now, we'll simulate a successful sync
        await new Promise(resolve => setTimeout(resolve, 2000)); // Simulate API call
        
        res.json({
            success: true,
            message: 'Categories synced successfully with ERP',
            data: {
                syncedCount: 0,
            timestamp: new Date().toISOString()
            }
        });
    } catch (error) {
        console.error('ERP sync error for categories:', error);
        res.status(500).json({
            success: false,
            error: 'Failed to sync categories with ERP: ' + error.message
        });
    }
});

router.post('/products', async (req, res) => {
    try {
        console.log('Syncing products with ERP...');
        await new Promise(resolve => setTimeout(resolve, 2000));
        
        res.json({
            success: true,
            message: 'Products synced successfully with ERP',
            data: {
                syncedCount: 0,
            timestamp: new Date().toISOString()
            }
        });
    } catch (error) {
        console.error('ERP sync error for products:', error);
        res.status(500).json({
            success: false,
            error: 'Failed to sync products with ERP: ' + error.message
        });
    }
});

router.post('/materials', async (req, res) => {
    try {
        console.log('Syncing materials with ERP...');
        await new Promise(resolve => setTimeout(resolve, 2000));
        
        res.json({
            success: true,
            message: 'Materials synced successfully with ERP',
            data: {
                syncedCount: 0,
            timestamp: new Date().toISOString()
            }
        });
    } catch (error) {
        console.error('ERP sync error for materials:', error);
        res.status(500).json({
            success: false,
            error: 'Failed to sync materials with ERP: ' + error.message
        });
    }
});

router.post('/finish-categories', async (req, res) => {
    try {
        console.log('Syncing finish categories with ERP...');
        await new Promise(resolve => setTimeout(resolve, 2000));
        
        res.json({
            success: true,
            message: 'Finish categories synced successfully with ERP',
            data: {
                syncedCount: 0,
                timestamp: new Date().toISOString()
            }
        });
    } catch (error) {
        console.error('ERP sync error for finish categories:', error);
        res.status(500).json({
            success: false,
            error: 'Failed to sync finish categories with ERP: ' + error.message
        });
    }
});

<<<<<<< HEAD
router.post('/finishes', async (req, res) => {
=======
/**
 * POST /api/sync/cleanup
 * Cleanup inactive records older than specified days
 */
router.post('/cleanup', async (req, res) => {
    try {
        const { daysOld = 30 } = req.body;
        
        smartLogger.info(`Starting cleanup of inactive records older than ${daysOld} days`);
        console.log(`Starting cleanup of inactive records older than ${daysOld} days`);
        
        const result = await erpSyncService.cleanupInactiveRecords(parseInt(daysOld));
        
        res.json({
            success: true,
            message: `Cleanup completed. Removed ${result.deletedCount} inactive records older than ${daysOld} days.`,
            data: result,
            timestamp: new Date().toISOString()
        });
    } catch (error) {
        smartLogger.error('Cleanup failed', { error: error.message });
        console.error('Cleanup failed:', error.message);
        
        res.status(500).json({
            success: false,
            error: 'Cleanup failed',
            details: error.message,
            timestamp: new Date().toISOString()
        });
    }
});

/**
 * GET /api/sync/product-categories/active
 * Get only active product categories
 */
router.get('/product-categories/active', async (req, res) => {
    try {
        smartLogger.info('Getting active product categories');
        console.log('Getting active product categories');
        
        const activeCategories = await erpSyncService.getActiveProductCategories();
        
        res.json({
            success: true,
            data: activeCategories,
            total: activeCategories.length,
            message: 'Active product categories retrieved',
            timestamp: new Date().toISOString()
        });
    } catch (error) {
        smartLogger.error('Error getting active categories', { error: error.message });
        console.error('Error getting active categories:', error.message);
        
        res.status(500).json({
            success: false,
            error: 'Failed to get active categories',
            details: error.message,
            timestamp: new Date().toISOString()
        });
    }
});

/**
 * GET /api/sync/product-categories/mapping
 * Get ERP ID to MongoDB ID mapping
 */
router.get('/product-categories/mapping', async (req, res) => {
    try {
        smartLogger.info('Getting category ERP ID mapping');
        console.log('Getting category ERP ID mapping');
        
        const mapping = await erpSyncService.getCategoryMapping();
        
        res.json({
            success: true,
            data: mapping,
            total: Object.keys(mapping).length,
            message: 'Category ERP ID mapping retrieved',
            timestamp: new Date().toISOString()
        });
    } catch (error) {
        smartLogger.error('Error getting category mapping', { error: error.message });
        console.error('Error getting category mapping:', error.message);
        
        res.status(500).json({
            success: false,
            error: 'Failed to get category mapping',
            details: error.message,
            timestamp: new Date().toISOString()
        });
    }
});

/**
 * GET /api/sync/product-categories/:erpId
 * Get category by ERP ID
 */
router.get('/product-categories/:erpId', async (req, res) => {
    try {
        const { erpId } = req.params;
        
        smartLogger.info(`Getting category by ERP ID: ${erpId}`);
        console.log(`Getting category by ERP ID: ${erpId}`);
        
        const category = await erpSyncService.findCategoryByErpId(erpId);
        
        if (!category) {
            return res.status(404).json({
                success: false,
                error: 'Category not found',
                message: `No category found with ERP ID: ${erpId}`,
                timestamp: new Date().toISOString()
            });
        }
        
        res.json({
            success: true,
            data: category,
            message: `Category retrieved by ERP ID: ${erpId}`,
            timestamp: new Date().toISOString()
        });
    } catch (error) {
        smartLogger.error('Error getting category by ERP ID', { error: error.message });
        console.error('Error getting category by ERP ID:', error.message);
        
        res.status(500).json({
            success: false,
            error: 'Failed to get category by ERP ID',
            details: error.message,
            timestamp: new Date().toISOString()
        });
    }
});

/**
 * GET /api/sync/products/active
 * Get only active products
 */
router.get('/products/active', async (req, res) => {
    try {
        smartLogger.info('Getting active products');
        console.log('Getting active products');
        
        const activeProducts = await erpSyncService.getActiveProducts();
        
        res.json({
            success: true,
            data: activeProducts,
            total: activeProducts.length,
            message: 'Active products retrieved',
            timestamp: new Date().toISOString()
        });
    } catch (error) {
        smartLogger.error('Error getting active products', { error: error.message });
        console.error('Error getting active products:', error.message);
        
        res.status(500).json({
            success: false,
            error: 'Failed to get active products',
            details: error.message,
            timestamp: new Date().toISOString()
        });
    }
});

/**
 * GET /api/sync/products/category/:categoryErpId
 * Get products by category ERP ID
 */
router.get('/products/category/:categoryErpId', async (req, res) => {
    try {
        const { categoryErpId } = req.params;
        
        smartLogger.info(`Getting products for category ERP ID: ${categoryErpId}`);
        console.log(`Getting products for category ERP ID: ${categoryErpId}`);
        
        const products = await erpSyncService.getProductsByCategoryErpId(categoryErpId);
        
        res.json({
            success: true,
            data: products,
            total: products.length,
            message: `Products retrieved for category ERP ID: ${categoryErpId}`,
            timestamp: new Date().toISOString()
        });
    } catch (error) {
        smartLogger.error('Error getting products by category', { error: error.message });
        console.error('Error getting products by category:', error.message);
        
        res.status(500).json({
            success: false,
            error: 'Failed to get products by category',
            details: error.message,
            timestamp: new Date().toISOString()
        });
    }
});

/**
 * GET /api/sync/products/:erpId
 * Get product by ERP ID
 */
router.get('/products/:erpId', async (req, res) => {
    try {
        const { erpId } = req.params;
        
        smartLogger.info(`Getting product by ERP ID: ${erpId}`);
        console.log(`Getting product by ERP ID: ${erpId}`);
        
        const product = await erpSyncService.findProductByErpId(erpId);
        
        if (!product) {
            return res.status(404).json({
                success: false,
                error: 'Product not found',
                message: `No product found with ERP ID: ${erpId}`,
                timestamp: new Date().toISOString()
            });
        }
        
        res.json({
            success: true,
            data: product,
            message: `Product retrieved by ERP ID: ${erpId}`,
            timestamp: new Date().toISOString()
        });
    } catch (error) {
        smartLogger.error('Error getting product by ERP ID', { error: error.message });
        console.error('Error getting product by ERP ID:', error.message);
        
        res.status(500).json({
            success: false,
            error: 'Failed to get product by ERP ID',
            details: error.message,
            timestamp: new Date().toISOString()
        });
    }
});

/**
 * GET /api/sync/materials/mock
 * Get mock materials data for testing
 */
router.get('/materials/mock', (req, res) => {
    const mockData = [
        {
            "id": 48,
            "name": "PP Silver Sticker",
            "product_category_id": 3
        },
        {
            "id": 49,
            "name": "White Paper Sticker",
            "product_category_id": 3
        },
        {
            "id": 50,
            "name": "Transparent Vinyl",
            "product_category_id": 3
        },
        {
            "id": 51,
            "name": "Kraft Paper",
            "product_category_id": 1
        },
        {
            "id": 52,
            "name": "Aluminum Foil",
            "product_category_id": 1
        }
    ];
    
    res.json({
        success: true,
        data: mockData,
        total: mockData.length,
        message: 'Mock materials data',
        timestamp: new Date().toISOString()
    });
});

/**
 * GET /api/sync/materials/active
 * Get only active materials
 */
router.get('/materials/active', async (req, res) => {
    try {
        smartLogger.info('Getting active materials');
        console.log('Getting active materials');
        
        const activeMaterials = await erpSyncService.getActiveMaterials();
        
        res.json({
            success: true,
            data: activeMaterials,
            total: activeMaterials.length,
            message: 'Active materials retrieved',
            timestamp: new Date().toISOString()
        });
    } catch (error) {
        smartLogger.error('Error getting active materials', { error: error.message });
        console.error('Error getting active materials:', error.message);
        
        res.status(500).json({
            success: false,
            error: 'Failed to get active materials',
            details: error.message,
            timestamp: new Date().toISOString()
        });
    }
});

/**
 * GET /api/sync/materials/category/:categoryErpId
 * Get materials by category ERP ID
 */
router.get('/materials/category/:categoryErpId', async (req, res) => {
    try {
        const { categoryErpId } = req.params;
        
        smartLogger.info(`Getting materials for category ERP ID: ${categoryErpId}`);
        console.log(`Getting materials for category ERP ID: ${categoryErpId}`);
        
        const materials = await erpSyncService.getMaterialsByCategoryErpId(categoryErpId);
        
        res.json({
            success: true,
            data: materials,
            total: materials.length,
            message: `Materials retrieved for category ERP ID: ${categoryErpId}`,
            timestamp: new Date().toISOString()
        });
    } catch (error) {
        smartLogger.error('Error getting materials by category', { error: error.message });
        console.error('Error getting materials by category:', error.message);
        
        res.status(500).json({
            success: false,
            error: 'Failed to get materials by category',
            details: error.message,
            timestamp: new Date().toISOString()
        });
    }
});

/**
 * GET /api/sync/materials/:erpId
 * Get material by ERP ID
 */
router.get('/materials/:erpId', async (req, res) => {
    try {
        const { erpId } = req.params;
        
        smartLogger.info(`Getting material by ERP ID: ${erpId}`);
        console.log(`Getting material by ERP ID: ${erpId}`);
        
        const material = await erpSyncService.findMaterialByErpId(erpId);
        
        if (!material) {
            return res.status(404).json({
                success: false,
                error: 'Material not found',
                message: `No material found with ERP ID: ${erpId}`,
                timestamp: new Date().toISOString()
            });
        }
        
        res.json({
            success: true,
            data: material,
            message: `Material retrieved by ERP ID: ${erpId}`,
            timestamp: new Date().toISOString()
        });
    } catch (error) {
        smartLogger.error('Error getting material by ERP ID', { error: error.message });
        console.error('Error getting material by ERP ID:', error.message);
        
        res.status(500).json({
            success: false,
            error: 'Failed to get material by ERP ID',
            details: error.message,
            timestamp: new Date().toISOString()
        });
    }
});

/**
 * GET /api/sync/finishes/active
 * Get only active finishes
 */
router.get('/finishes/active', async (req, res) => {
    try {
        smartLogger.info('Getting active finishes');
        console.log('Getting active finishes');
        
        const activeFinishes = await erpSyncService.getActiveFinishes();
        
        res.json({
            success: true,
            data: activeFinishes,
            total: activeFinishes.length,
            message: 'Active finishes retrieved',
            timestamp: new Date().toISOString()
        });
    } catch (error) {
        smartLogger.error('Error getting active finishes', { error: error.message });
        console.error('Error getting active finishes:', error.message);
        
        res.status(500).json({
            success: false,
            error: 'Failed to get active finishes',
            details: error.message,
            timestamp: new Date().toISOString()
        });
    }
});

/**
 * GET /api/sync/finishes/category/:categoryErpId
 * Get finishes by product category ERP ID
 */
router.get('/finishes/category/:categoryErpId', async (req, res) => {
    try {
        const { categoryErpId } = req.params;
        
        smartLogger.info(`Getting finishes for product category ERP ID: ${categoryErpId}`);
        console.log(`Getting finishes for product category ERP ID: ${categoryErpId}`);
        
        const finishes = await erpSyncService.getFinishesByProductCategoryErpId(categoryErpId);
        
        res.json({
            success: true,
            data: finishes,
            total: finishes.length,
            message: `Finishes retrieved for product category ERP ID: ${categoryErpId}`,
            timestamp: new Date().toISOString()
        });
    } catch (error) {
        smartLogger.error('Error getting finishes by product category', { error: error.message });
        console.error('Error getting finishes by product category:', error.message);
        
        res.status(500).json({
            success: false,
            error: 'Failed to get finishes by product category',
            details: error.message,
            timestamp: new Date().toISOString()
        });
    }
});

/**
 * GET /api/sync/finishes/:erpId
 * Get finish by ERP ID
 */
router.get('/finishes/:erpId', async (req, res) => {
    try {
        const { erpId } = req.params;
        
        smartLogger.info(`Getting finish by ERP ID: ${erpId}`);
        console.log(`Getting finish by ERP ID: ${erpId}`);
        
        const finish = await erpSyncService.findFinishByErpId(erpId);
        
        if (!finish) {
            return res.status(404).json({
                success: false,
                error: 'Finish not found',
                message: `No finish found with ERP ID: ${erpId}`,
                timestamp: new Date().toISOString()
            });
        }
        
        res.json({
            success: true,
            data: finish,
            message: `Finish retrieved by ERP ID: ${erpId}`,
            timestamp: new Date().toISOString()
        });
    } catch (error) {
        smartLogger.error('Error getting finish by ERP ID', { error: error.message });
        console.error('Error getting finish by ERP ID:', error.message);
        
        res.status(500).json({
            success: false,
            error: 'Failed to get finish by ERP ID',
            details: error.message,
            timestamp: new Date().toISOString()
        });
    }
});

/**
 * GET /api/sync/config
 * Get current sync configuration
 */
router.get('/config', (req, res) => {
>>>>>>> c8ea9517
    try {
        console.log('Syncing finishes with ERP...');
        await new Promise(resolve => setTimeout(resolve, 2000));
        
        res.json({
            success: true,
            message: 'Finishes synced successfully with ERP',
            data: {
                syncedCount: 0,
            timestamp: new Date().toISOString()
            }
        });
    } catch (error) {
        console.error('ERP sync error for finishes:', error);
        res.status(500).json({
            success: false,
            error: 'Failed to sync finishes with ERP: ' + error.message
        });
    }
});

export default router;<|MERGE_RESOLUTION|>--- conflicted
+++ resolved
@@ -94,37 +94,24 @@
     }
 });
 
-<<<<<<< HEAD
 router.post('/finishes', async (req, res) => {
-=======
-/**
- * POST /api/sync/cleanup
- * Cleanup inactive records older than specified days
- */
-router.post('/cleanup', async (req, res) => {
-    try {
-        const { daysOld = 30 } = req.body;
-        
-        smartLogger.info(`Starting cleanup of inactive records older than ${daysOld} days`);
-        console.log(`Starting cleanup of inactive records older than ${daysOld} days`);
-        
-        const result = await erpSyncService.cleanupInactiveRecords(parseInt(daysOld));
-        
-        res.json({
-            success: true,
-            message: `Cleanup completed. Removed ${result.deletedCount} inactive records older than ${daysOld} days.`,
-            data: result,
-            timestamp: new Date().toISOString()
-        });
-    } catch (error) {
-        smartLogger.error('Cleanup failed', { error: error.message });
-        console.error('Cleanup failed:', error.message);
-        
-        res.status(500).json({
-            success: false,
-            error: 'Cleanup failed',
-            details: error.message,
-            timestamp: new Date().toISOString()
+    try {
+        console.log('Syncing finishes with ERP...');
+        await new Promise(resolve => setTimeout(resolve, 2000));
+        
+        res.json({
+            success: true,
+            message: 'Finishes synced successfully with ERP',
+            data: {
+                syncedCount: 0,
+            timestamp: new Date().toISOString()
+            }
+        });
+    } catch (error) {
+        console.error('ERP sync error for finishes:', error);
+        res.status(500).json({
+            success: false,
+            error: 'Failed to sync finishes with ERP: ' + error.message
         });
     }
 });
@@ -594,24 +581,243 @@
  * Get current sync configuration
  */
 router.get('/config', (req, res) => {
->>>>>>> c8ea9517
-    try {
-        console.log('Syncing finishes with ERP...');
-        await new Promise(resolve => setTimeout(resolve, 2000));
-        
-        res.json({
-            success: true,
-            message: 'Finishes synced successfully with ERP',
-            data: {
-                syncedCount: 0,
-            timestamp: new Date().toISOString()
-            }
-        });
-    } catch (error) {
-        console.error('ERP sync error for finishes:', error);
-        res.status(500).json({
-            success: false,
-            error: 'Failed to sync finishes with ERP: ' + error.message
+    try {
+        const config = {
+            erpApiBaseUrl: erpSyncService.erpApiBaseUrl,
+            erpApiConfigured: !!(erpSyncService.erpApiBaseUrl && erpSyncService.erpApiToken),
+            syncConfig: erpSyncService.syncConfig,
+            timestamp: new Date().toISOString()
+        };
+        
+        res.json({
+            success: true,
+            data: config,
+            timestamp: new Date().toISOString()
+        });
+    } catch (error) {
+        smartLogger.error('Error getting sync config', { error: error.message });
+        console.error('Error getting sync config:', error.message);
+        
+        res.status(500).json({
+            success: false,
+            error: 'Failed to get sync configuration',
+            details: error.message,
+            timestamp: new Date().toISOString()
+        });
+    }
+});
+
+/**
+ * GET /api/sync
+ * Get sync dashboard/overview
+ */
+router.get('/', async (req, res) => {
+    try {
+        const status = await erpSyncService.getSyncStatus();
+        
+        // Create HTML dashboard
+        const htmlContent = `
+            <!DOCTYPE html>
+            <html>
+            <head>
+                <title>ERP Sync Dashboard</title>
+                <style>
+                    body {
+                        font-family: Arial, sans-serif;
+                        margin: 20px;
+                        background-color: #f5f5f5;
+                    }
+                    .container {
+                        max-width: 1200px;
+                        margin: 0 auto;
+                        background: white;
+                        padding: 20px;
+                        border-radius: 8px;
+                        box-shadow: 0 2px 10px rgba(0,0,0,0.1);
+                    }
+                    .header {
+                        text-align: center;
+                        margin-bottom: 30px;
+                        color: #333;
+                    }
+                    .status-card {
+                        background: #e8f5e8;
+                        border: 1px solid #4caf50;
+                        border-radius: 5px;
+                        padding: 15px;
+                        margin: 10px 0;
+                    }
+                    .error-card {
+                        background: #ffeaea;
+                        border: 1px solid #f44336;
+                        border-radius: 5px;
+                        padding: 15px;
+                        margin: 10px 0;
+                    }
+                    .table-stats {
+                        display: grid;
+                        grid-template-columns: repeat(auto-fit, minmax(250px, 1fr));
+                        gap: 15px;
+                        margin: 20px 0;
+                    }
+                    .stat-card {
+                        background: #f9f9f9;
+                        border: 1px solid #ddd;
+                        border-radius: 5px;
+                        padding: 15px;
+                        text-align: center;
+                    }
+                    .sync-buttons {
+                        display: grid;
+                        grid-template-columns: repeat(auto-fit, minmax(200px, 1fr));
+                        gap: 15px;
+                        margin: 30px 0;
+                    }
+                    .btn {
+                        background: #4caf50;
+                        color: white;
+                        padding: 12px 20px;
+                        border: none;
+                        border-radius: 5px;
+                        cursor: pointer;
+                        font-size: 14px;
+                        text-decoration: none;
+                        text-align: center;
+                        display: inline-block;
+                    }
+                    .btn:hover {
+                        background: #45a049;
+                    }
+                    .btn-danger {
+                        background: #f44336;
+                    }
+                    .btn-danger:hover {
+                        background: #da190b;
+                    }
+                    .btn-info {
+                        background: #2196f3;
+                    }
+                    .btn-info:hover {
+                        background: #0b7dda;
+                    }
+                </style>
+            </head>
+            <body>
+                <div class="container">
+                    <div class="header">
+                        <h1>🔄 ERP Sync Dashboard</h1>
+                        <p>Synchronize your database with external ERP system</p>
+                    </div>
+                    
+                    <div class="${status.erpApiConfigured ? 'status-card' : 'error-card'}">
+                        <h3>🔗 ERP Connection Status</h3>
+                        <p><strong>Status:</strong> ${status.erpApiConfigured ? '✅ Configured' : '❌ Not Configured'}</p>
+                        <p><strong>Last Check:</strong> ${status.timestamp}</p>
+                        ${!status.erpApiConfigured ? '<p>⚠️ Please configure ERP_API_BASE_URL and ERP_API_TOKEN environment variables.</p>' : ''}
+                    </div>
+                    
+                     <div class="table-stats">
+                         <div class="stat-card">
+                             <h3>📂 Product Categories</h3>
+                             <p><strong>${status.tables.productCategories.active}</strong> active</p>
+                             <p><small>${status.tables.productCategories.inactive} inactive | ${status.tables.productCategories.total} total</small></p>
+                         </div>
+                         <div class="stat-card">
+                             <h3>📦 Products</h3>
+                             <p><strong>${status.tables.products.active}</strong> active</p>
+                             <p><small>${status.tables.products.inactive} inactive | ${status.tables.products.total} total</small></p>
+                         </div>
+                         <div class="stat-card">
+                             <h3>🧱 Materials</h3>
+                             <p><strong>${status.tables.materials.active}</strong> active</p>
+                             <p><small>${status.tables.materials.inactive} inactive | ${status.tables.materials.total} total</small></p>
+                         </div>
+                         <div class="stat-card">
+                             <h3>✨ Finishes</h3>
+                             <p><strong>${status.tables.finishes.active}</strong> active</p>
+                             <p><small>${status.tables.finishes.inactive} inactive | ${status.tables.finishes.total} total</small></p>
+                         </div>
+                     </div>
+                    
+                    <div class="sync-buttons">
+                        <button onclick="testConnection()" class="btn btn-info">🔍 Test Connection</button>
+                        <button onclick="syncTable('product-categories')" class="btn">📂 Sync Categories</button>
+                        <button onclick="syncTable('products')" class="btn">📦 Sync Products</button>
+                        <button onclick="syncTable('materials')" class="btn">🧱 Sync Materials</button>
+                        <button onclick="syncTable('finishes')" class="btn">✨ Sync Finishes</button>
+                        <button onclick="syncAll()" class="btn btn-danger">🔄 Sync All Tables</button>
+                    </div>
+                    
+                    <div id="result" style="margin-top: 20px;"></div>
+                </div>
+                
+                <script>
+                    async function testConnection() {
+                        showLoading('Testing ERP connection...');
+                        try {
+                            const response = await fetch('/api/sync/test', { method: 'POST' });
+                            const result = await response.json();
+                            showResult(result, 'Connection Test');
+                        } catch (error) {
+                            showError('Connection test failed: ' + error.message);
+                        }
+                    }
+                    
+                    async function syncTable(table) {
+                        showLoading('Syncing ' + table + '...');
+                        try {
+                            const response = await fetch('/api/sync/' + table, { method: 'POST' });
+                            const result = await response.json();
+                            showResult(result, 'Sync ' + table);
+                        } catch (error) {
+                            showError('Sync failed: ' + error.message);
+                        }
+                    }
+                    
+                    async function syncAll() {
+                        if (!confirm('This will sync all tables. Are you sure?')) return;
+                        showLoading('Syncing all tables...');
+                        try {
+                            const response = await fetch('/api/sync/all', { method: 'POST' });
+                            const result = await response.json();
+                            showResult(result, 'Full Sync');
+                        } catch (error) {
+                            showError('Full sync failed: ' + error.message);
+                        }
+                    }
+                    
+                    function showLoading(message) {
+                        document.getElementById('result').innerHTML = '<div style="background: #fff3cd; border: 1px solid #ffeaa7; padding: 15px; border-radius: 5px;"><strong>⏳ ' + message + '</strong></div>';
+                    }
+                    
+                    function showResult(result, operation) {
+                        const resultDiv = document.getElementById('result');
+                        if (result.success) {
+                            resultDiv.innerHTML = '<div style="background: #e8f5e8; border: 1px solid #4caf50; padding: 15px; border-radius: 5px;"><h4>✅ ' + operation + ' Successful</h4><pre>' + JSON.stringify(result.data, null, 2) + '</pre></div>';
+                        } else {
+                            resultDiv.innerHTML = '<div style="background: #ffeaea; border: 1px solid #f44336; padding: 15px; border-radius: 5px;"><h4>❌ ' + operation + ' Failed</h4><p>' + result.error + '</p><p><strong>Details:</strong> ' + result.details + '</p></div>';
+                        }
+                    }
+                    
+                    function showError(message) {
+                        document.getElementById('result').innerHTML = '<div style="background: #ffeaea; border: 1px solid #f44336; padding: 15px; border-radius: 5px;"><h4>❌ Error</h4><p>' + message + '</p></div>';
+                    }
+                </script>
+            </body>
+            </html>
+        `;
+        
+        res.setHeader('Content-Type', 'text/html');
+        res.send(htmlContent);
+    } catch (error) {
+        smartLogger.error('Error rendering sync dashboard', { error: error.message });
+        console.error('Error rendering sync dashboard:', error.message);
+        
+        res.status(500).json({
+            success: false,
+            error: 'Failed to render sync dashboard',
+            details: error.message,
+            timestamp: new Date().toISOString()
         });
     }
 });
