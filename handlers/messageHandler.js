--- conflicted
+++ resolved
@@ -362,26 +362,8 @@
             });
 
             try {
-<<<<<<< HEAD
-                // Provide more specific error messages and recovery options
-                let errorMessage = "Sorry, I encountered an error processing your message.";
-                
-                if (error.message && error.message.includes('Wit.ai')) {
-                    errorMessage = "I'm having trouble understanding your message right now.";
-                } else if (error.message && error.message.includes('database')) {
-                    errorMessage = "I'm having trouble accessing my data.";
-                } else if (error.message && error.message.includes('network')) {
-                    errorMessage = "There seems to be a connection issue.";
-                }
-                
-                // Add helpful recovery options
-                errorMessage += " Please try again or type 'hi' to restart our conversation.";
-                
-                await this.whatsappService.sendMessage(
-=======
                 await this.sendMessageOnce(
                     message.id,
->>>>>>> 7415a01a
                     from,
                     errorMessage
                 );
@@ -2168,12 +2150,7 @@
         }
     }
 
-<<<<<<< HEAD
-
-    async sendPricingTable(from, conversationData, pricingData) {
-=======
     async sendPricingTable(from, conversationData, pricingData, messageId = null) {
->>>>>>> 7415a01a
         try {
             const { qty, unit_cost } = pricingData;
             
